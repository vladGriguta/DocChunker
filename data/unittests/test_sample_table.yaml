--- conflicted
+++ resolved
@@ -19,15 +19,14 @@
       - "Cell (3,0) begins a new row and"
     expected_metadata:
       node_type: "table_rows"
-<<<<<<< HEAD
     xfail_pdf: true  # PDF format loses complex table structure and context
-=======
+
   - name: "Example Table with Long context"
     search_text: "Example Table with Long context"
     num_chunks: 2
     expected_metadata:
       node_type: "table_rows"
->>>>>>> e90f2ac1
+    xfail_pdf: true  # PDF format may not preserve table context as expected
 
 # Global expectations for the document
 global_checks:
